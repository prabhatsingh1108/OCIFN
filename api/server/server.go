--- conflicted
+++ resolved
@@ -108,12 +108,9 @@
 	rootMiddlewares []fnext.Middleware
 	apiMiddlewares  []fnext.Middleware
 	promExporter    *prometheus.Exporter
-<<<<<<< HEAD
 	runnerPool      models.RunnerPool
-=======
 	// Extensions can append to this list of contexts so that cancellations are properly handled.
 	extraCtxs []context.Context
->>>>>>> 1f43545b
 }
 
 func nodeTypeFromString(value string) ServerNodeType {
