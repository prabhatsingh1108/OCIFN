--- conflicted
+++ resolved
@@ -238,12 +238,6 @@
 	var nErr error
 
 	log := common.Logger(ch.ctx)
-<<<<<<< HEAD
-	if err != nil {
-		errCode = models.GetAPIErrorCode(err)
-		errStr = err.Error()
-		errUser = models.IsFuncError(err)
-=======
 
 	// If an error was queued to callErrQueue let it take precedence over
 	// the inbound error.
@@ -257,8 +251,8 @@
 		errCode = models.GetAPIErrorCode(nErr)
 		errStr = nErr.Error()
 		errUser = models.IsFuncError(nErr)
->>>>>>> fb32eae4
-	}
+	}
+
 	schedulerDuration, executionDuration := GetCallLatencies(ch.c)
 
 	if ch.c != nil {
@@ -288,8 +282,7 @@
 
 	errTmp := ch.enqueueMsgStrict(&runner.RunnerMsg{
 		Body: &runner.RunnerMsg_Finished{Finished: &runner.CallFinished{
-<<<<<<< HEAD
-			Success:            err == nil,
+			Success:            nErr == nil,
 			Details:            details,
 			ErrorCode:          int32(errCode),
 			ErrorStr:           errStr,
@@ -301,18 +294,6 @@
 			ExecutionDuration:  int64(executionDuration),
 			DockerWaitDuration: int64(dockerWaitDuration),
 			ErrorUser:          errUser,
-=======
-			Success:           nErr == nil,
-			Details:           details,
-			ErrorCode:         int32(errCode),
-			ErrorStr:          errStr,
-			CreatedAt:         createdAt,
-			StartedAt:         startedAt,
-			CompletedAt:       completedAt,
-			SchedulerDuration: int64(schedulerDuration),
-			ExecutionDuration: int64(executionDuration),
-			ErrorUser:         errUser,
->>>>>>> fb32eae4
 		}}})
 
 	if errTmp != nil {
