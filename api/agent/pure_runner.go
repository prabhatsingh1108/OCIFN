--- conflicted
+++ resolved
@@ -19,10 +19,6 @@
 
 	runner "github.com/fnproject/fn/api/agent/grpc"
 	"github.com/fnproject/fn/api/common"
-<<<<<<< HEAD
-
-=======
->>>>>>> 5b269103
 	"github.com/fnproject/fn/api/models"
 	"github.com/fnproject/fn/fnext"
 	"github.com/fnproject/fn/grpcutil"
@@ -221,12 +217,7 @@
 	if ch.c != nil {
 		details = ch.c.Model().ID
 	}
-<<<<<<< HEAD
 	log.Debugf("Sending Call Finish details=%v", details)
-=======
-
-	common.Logger(ch.ctx).Debugf("Sending Call Finish details=%v", details)
->>>>>>> 5b269103
 
 	errTmp := ch.enqueueMsgStrict(&runner.RunnerMsg{
 		Body: &runner.RunnerMsg_Finished{Finished: &runner.CallFinished{
@@ -237,21 +228,13 @@
 		}}})
 
 	if errTmp != nil {
-<<<<<<< HEAD
 		log.WithError(errTmp).Infof("enqueueCallResponse Send Error details=%v err=%v:%v", details, errCode, errStr)
-=======
-		common.Logger(ch.ctx).WithError(errTmp).Infof("enqueueCallResponse Send Error details=%v err=%v:%v", details, errCode, errStr)
->>>>>>> 5b269103
 		return
 	}
 
 	errTmp = ch.finalize()
 	if errTmp != nil {
-<<<<<<< HEAD
 		log.WithError(errTmp).Infof("enqueueCallResponse Finalize Error details=%v err=%v:%v", details, errCode, errStr)
-=======
-		common.Logger(ch.ctx).WithError(errTmp).Infof("enqueueCallResponse Finalize Error details=%v err=%v:%v", details, errCode, errStr)
->>>>>>> 5b269103
 	}
 }
 
@@ -577,13 +560,7 @@
 	atomic.AddInt32(&pr.inflight, 1)
 	defer atomic.AddInt32(&pr.inflight, -1)
 
-<<<<<<< HEAD
 	pv, ok := peer.FromContext(ctx)
-
-=======
-	log := common.Logger(engagement.Context())
-	pv, ok := peer.FromContext(engagement.Context())
->>>>>>> 5b269103
 	log.Debug("Starting engagement")
 	if ok {
 		log.Debug("Peer is ", pv)
