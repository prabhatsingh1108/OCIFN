package tests

import (
	"bytes"
	"context"
	"fmt"

	"github.com/fnproject/fn/api/agent"
	"github.com/fnproject/fn/api/agent/hybrid"
	"github.com/fnproject/fn/api/models"
	pool "github.com/fnproject/fn/api/runnerpool"
	"github.com/fnproject/fn/api/server"

	"github.com/sirupsen/logrus"

	"net"
	"net/http"
	"os"
	"strconv"
	"strings"
	"sync"
	"testing"
	"time"
)

type SystemTestNodePool struct {
	runners []pool.Runner
}

func NewSystemTestNodePool() (pool.RunnerPool, error) {
	myAddr := whoAmI()
	runners := []string{
		fmt.Sprintf("%s:9190", myAddr),
		fmt.Sprintf("%s:9191", myAddr),
		fmt.Sprintf("%s:9192", myAddr),
	}
	return agent.DefaultStaticRunnerPool(runners), nil
}

func SetUpSystem() error {
	ctx := context.Background()

	api, err := SetUpAPINode(ctx)
	if err != nil {
		return err
	}
	logrus.Info("Created API node")

	lb, err := SetUpLBNode(ctx)
	if err != nil {
		return err
	}
	logrus.Info("Created LB node")

	pr0, nc0, err := SetUpPureRunnerNode(ctx, 0)
	if err != nil {
		return err
	}
	pr1, nc1, err := SetUpPureRunnerNode(ctx, 1)
	if err != nil {
		return err
	}
	pr2, nc2, err := SetUpPureRunnerNode(ctx, 2)
	if err != nil {
		return err
	}
	logrus.Info("Created Pure Runner nodes")
	internalSystemTweaker.nodeCaps = []*testCapacityGate{nc0, nc1, nc2}

	go func() { api.Start(ctx) }()
	logrus.Info("Started API node")
	go func() { lb.Start(ctx) }()
	logrus.Info("Started LB node")
	go func() { pr0.Start(ctx) }()
	go func() { pr1.Start(ctx) }()
	go func() { pr2.Start(ctx) }()
	logrus.Info("Started Pure Runner nodes")
	// Wait for init - not great
	time.Sleep(5 * time.Second)
	return nil
}

func CleanUpSystem() error {
	_, err := http.Get("http://127.0.0.1:8081/shutdown")
	if err != nil {
		return err
	}
	_, err = http.Get("http://127.0.0.1:8082/shutdown")
	if err != nil {
		return err
	}
	_, err = http.Get("http://127.0.0.1:8083/shutdown")
	if err != nil {
		return err
	}
	_, err = http.Get("http://127.0.0.1:8084/shutdown")
	if err != nil {
		return err
	}
	_, err = http.Get("http://127.0.0.1:8085/shutdown")
	if err != nil {
		return err
	}
	// Wait for shutdown - not great
	time.Sleep(5 * time.Second)
	return nil
}

func SetUpAPINode(ctx context.Context) (*server.Server, error) {
	curDir := pwd()
	var defaultDB, defaultMQ string
	defaultDB = fmt.Sprintf("sqlite3://%s/data/fn.db", curDir)
	defaultMQ = fmt.Sprintf("bolt://%s/data/fn.mq", curDir)
	nodeType := server.ServerTypeAPI
	opts := make([]server.ServerOption, 0)
	opts = append(opts, server.WithWebPort(8085))
	opts = append(opts, server.WithType(nodeType))
	opts = append(opts, server.WithLogLevel(getEnv(server.EnvLogLevel, server.DefaultLogLevel)))
	opts = append(opts, server.WithLogDest(server.DefaultLogDest, "API"))
	opts = append(opts, server.WithDBURL(getEnv(server.EnvDBURL, defaultDB)))
	opts = append(opts, server.WithMQURL(getEnv(server.EnvMQURL, defaultMQ)))
	opts = append(opts, server.WithLogURL(""))
	opts = append(opts, server.WithLogstoreFromDatastore())
	opts = append(opts, server.EnableShutdownEndpoint(ctx, func() {})) // TODO: do it properly
	return server.New(ctx, opts...), nil
}

func SetUpLBNode(ctx context.Context) (*server.Server, error) {
	nodeType := server.ServerTypeLB
	opts := make([]server.ServerOption, 0)
	opts = append(opts, server.WithWebPort(8081))
	opts = append(opts, server.WithType(nodeType))
	opts = append(opts, server.WithLogLevel(getEnv(server.EnvLogLevel, server.DefaultLogLevel)))
	opts = append(opts, server.WithLogDest(server.DefaultLogDest, "LB"))
	opts = append(opts, server.WithDBURL(""))
	opts = append(opts, server.WithMQURL(""))
	opts = append(opts, server.WithLogURL(""))
	opts = append(opts, server.EnableShutdownEndpoint(ctx, func() {})) // TODO: do it properly

	apiURL := "http://127.0.0.1:8085"
	cl, err := hybrid.NewClient(apiURL)
	if err != nil {
		return nil, err
	}
	nodePool, err := NewSystemTestNodePool()
	if err != nil {
		return nil, err
	}
	placer := pool.NewNaivePlacer()
	agent, err := agent.NewLBAgent(agent.NewCachedDataAccess(cl), nodePool, placer)
	if err != nil {
		return nil, err
	}
	opts = append(opts, server.WithAgent(agent))

	return server.New(ctx, opts...), nil
}

type testCapacityGate struct {
	runnerNumber           int
	committedCapacityUnits uint64
	maxCapacityUnits       uint64
	mtx                    sync.Mutex
}

const (
	InitialTestCapacityUnitsPerRunner = 1024
)

func NewTestCapacityGate(nodeNum int, capacity uint64) *testCapacityGate {
	return &testCapacityGate{
		runnerNumber:           nodeNum,
		maxCapacityUnits:       capacity,
		committedCapacityUnits: 0,
	}
}

func (tcg *testCapacityGate) CheckAndReserveCapacity(units uint64) error {
	tcg.mtx.Lock()
	defer tcg.mtx.Unlock()
	if tcg.committedCapacityUnits+units <= tcg.maxCapacityUnits {
		logrus.WithField("nodeNumber", tcg.runnerNumber).WithField("units", units).WithField("currentlyCommitted", tcg.committedCapacityUnits).Info("Runner is committing capacity")
		tcg.committedCapacityUnits = tcg.committedCapacityUnits + units
		return nil
	}
	logrus.WithField("nodeNumber", tcg.runnerNumber).WithField("currentlyCommitted", tcg.committedCapacityUnits).Debug("Runner is out of capacity")
	return models.ErrCallTimeoutServerBusy
}

func (tcg *testCapacityGate) ReleaseCapacity(units uint64) {
	tcg.mtx.Lock()
	defer tcg.mtx.Unlock()
	if units <= tcg.committedCapacityUnits {
		logrus.WithField("nodeNumber", tcg.runnerNumber).WithField("units", units).WithField("currentlyCommitted", tcg.committedCapacityUnits).Info("Runner is releasing capacity")
		tcg.committedCapacityUnits = tcg.committedCapacityUnits - units
		return
	}
	panic("Fatal error in test capacity calculation, getting to sub-zero capacity")
}

func (tcg *testCapacityGate) ChangeMaxCapacity(newCapacity uint64) {
	tcg.mtx.Lock()
	defer tcg.mtx.Unlock()
	logrus.WithField("nodeNumber", tcg.runnerNumber).WithField("oldCapacity", tcg.maxCapacityUnits).WithField("newCapacity", newCapacity).Info("Runner is changing max capacity")
	tcg.maxCapacityUnits = newCapacity
}

type systemTweaker struct {
	nodeCaps []*testCapacityGate
}

var internalSystemTweaker systemTweaker

func SystemTweaker() *systemTweaker {
	return &internalSystemTweaker
}

func (twk *systemTweaker) ChangeNodeCapacities(newCapacity uint64) {
	for _, nc := range twk.nodeCaps {
		nc.ChangeMaxCapacity(newCapacity)
	}
}

func (twk *systemTweaker) RestoreInitialNodeCapacities() {
	for _, nc := range twk.nodeCaps {
		nc.ChangeMaxCapacity(InitialTestCapacityUnitsPerRunner)
	}
}

func SetUpPureRunnerNode(ctx context.Context, nodeNum int) (*server.Server, *testCapacityGate, error) {
	nodeType := server.ServerTypePureRunner
	opts := make([]server.ServerOption, 0)
	opts = append(opts, server.WithWebPort(8082+nodeNum))
	opts = append(opts, server.WithGRPCPort(9190+nodeNum))
	opts = append(opts, server.WithType(nodeType))
	opts = append(opts, server.WithLogLevel(getEnv(server.EnvLogLevel, server.DefaultLogLevel)))
	opts = append(opts, server.WithLogDest(server.DefaultLogDest, "PURE-RUNNER"))
	opts = append(opts, server.WithDBURL(""))
	opts = append(opts, server.WithMQURL(""))
	opts = append(opts, server.WithLogURL(""))
	opts = append(opts, server.EnableShutdownEndpoint(ctx, func() {})) // TODO: do it properly

	ds, err := hybrid.NewNopDataStore()
	if err != nil {
		return nil, nil, err
	}
	grpcAddr := fmt.Sprintf(":%d", 9190+nodeNum)
	cancelCtx, cancel := context.WithCancel(ctx)
<<<<<<< HEAD
	capacityGate := NewTestCapacityGate(nodeNum, InitialTestCapacityUnitsPerRunner)
	prAgent, err := agent.NewPureRunner(cancel, grpcAddr, delegatedAgent, "", "", "", capacityGate)
=======
	prAgent, err := agent.NewPureRunner(cancel, grpcAddr, ds, "", "", "", &testCapacityGate{runnerNumber: nodeNum})
>>>>>>> eb6630f2
	if err != nil {
		return nil, nil, err
	}
	opts = append(opts, server.WithAgent(prAgent), server.WithExtraCtx(cancelCtx))

	return server.New(ctx, opts...), capacityGate, nil
}

func pwd() string {
	cwd, err := os.Getwd()
	if err != nil {
		logrus.WithError(err).Fatalln("couldn't get working directory, possibly unsupported platform?")
	}
	// Replace forward slashes in case this is windows, URL parser errors
	return strings.Replace(cwd, "\\", "/", -1)
}

func getEnv(key, fallback string) string {
	if value, ok := os.LookupEnv(key); ok {
		return value
	}
	return fallback
}

func getEnvInt(key string, fallback int) int {
	if value, ok := os.LookupEnv(key); ok {
		// linter liked this better than if/else
		var err error
		var i int
		if i, err = strconv.Atoi(value); err != nil {
			panic(err) // not sure how to handle this
		}
		return i
	}
	return fallback
}

// whoAmI searches for a non-local address on any network interface, returning
// the first one it finds. it could be expanded to search eth0 or en0 only but
// to date this has been unnecessary.
func whoAmI() net.IP {
	ints, _ := net.Interfaces()
	for _, i := range ints {
		if i.Name == "docker0" || i.Name == "lo" {
			// not perfect
			continue
		}
		addrs, _ := i.Addrs()
		for _, a := range addrs {
			ip, _, err := net.ParseCIDR(a.String())
			if a.Network() == "ip+net" && err == nil && ip.To4() != nil {
				if !bytes.Equal(ip, net.ParseIP("127.0.0.1")) {
					return ip
				}
			}
		}
	}
	return nil
}

func TestCanInstantiateSystem(t *testing.T) {
	SystemTweaker().ChangeNodeCapacities(128)
	defer SystemTweaker().RestoreInitialNodeCapacities()
}

func TestMain(m *testing.M) {
	err := SetUpSystem()
	if err != nil {
		logrus.WithError(err).Fatal("Could not initialize system")
		os.Exit(1)
	}
	// call flag.Parse() here if TestMain uses flags
	result := m.Run()
	err = CleanUpSystem()
	if err != nil {
		logrus.WithError(err).Warn("Could not clean up system")
	}
	if result == 0 {
		fmt.Fprintln(os.Stdout, "😀  👍  🎗")
	}
	os.Exit(result)
}<|MERGE_RESOLUTION|>--- conflicted
+++ resolved
@@ -246,12 +246,8 @@
 	}
 	grpcAddr := fmt.Sprintf(":%d", 9190+nodeNum)
 	cancelCtx, cancel := context.WithCancel(ctx)
-<<<<<<< HEAD
 	capacityGate := NewTestCapacityGate(nodeNum, InitialTestCapacityUnitsPerRunner)
-	prAgent, err := agent.NewPureRunner(cancel, grpcAddr, delegatedAgent, "", "", "", capacityGate)
-=======
-	prAgent, err := agent.NewPureRunner(cancel, grpcAddr, ds, "", "", "", &testCapacityGate{runnerNumber: nodeNum})
->>>>>>> eb6630f2
+	prAgent, err := agent.NewPureRunner(cancel, grpcAddr, ds, "", "", "", capacityGate)
 	if err != nil {
 		return nil, nil, err
 	}
