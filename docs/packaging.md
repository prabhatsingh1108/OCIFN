# Packaging your Function

## Option 1 (recommended): Use the `fn` cli tool

We recommend using the [fn cli tool](../fn/README.md) which will handle all of this for you. But if you'd like to dig in
and customize your images, look at Option 2.

## Option 2: Build your own images

Packaging a function has two parts:

* Create a Docker image for your function with an ENTRYPOINT
* Push your Docker image to a registry (Docker Hub by default)

Once it's pushed to a registry, you can use the image location when adding a route.

### Creating an image

The basic Dockerfile for most languages is along these lines:

```
# Choose base image
<<<<<<< HEAD
FROM fnproject/node:dev
=======
FROM node:alpine
>>>>>>> 52192273
# Set the working directory
WORKDIR /function
# Add your binary or code to the working directory
ADD . /function/
# Set what will run when a container is started for this image
ENTRYPOINT ["node func.js"]
```

Then build your function image:

```sh
fn build
```

### Push your image

```sh
fn push
```

Now you can use that image when creating or updating routes.<|MERGE_RESOLUTION|>--- conflicted
+++ resolved
@@ -20,11 +20,7 @@
 
 ```
 # Choose base image
-<<<<<<< HEAD
-FROM fnproject/node:dev
-=======
 FROM node:alpine
->>>>>>> 52192273
 # Set the working directory
 WORKDIR /function
 # Add your binary or code to the working directory
