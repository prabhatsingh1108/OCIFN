--- conflicted
+++ resolved
@@ -14,14 +14,10 @@
   key2: value2
   keyN: valueN
 headers:
-<<<<<<< HEAD
-  Content-Type: text/plain
+  Content-Type:
+  - text/html
 build_image: x/y
 run_image: x/y
-=======
-  Content-Type:
-  - text/html
->>>>>>> 5fc01d69
 build:
 - make
 - make test
